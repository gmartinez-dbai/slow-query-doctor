"""
Slow Query Doctor - AI-powered database performance analyzer

Database Support: PostgreSQL (MySQL/SQL Server in v0.4.0)
AI Providers:
  - v0.1.x: OpenAI GPT only (requires OPENAI_API_KEY)
  - v0.2.0+: Configurable (Ollama default, OpenAI optional)
"""

<<<<<<< HEAD
__version__ = "v0.2.2-alpha.1"
=======
__version__ = "v0.1.8"
>>>>>>> 774ef0c7

from .parser import parse_postgres_log
from .analyzer import run_slow_query_analysis, normalize_query
from .llm_client import LLMClient, LLMConfig
from .report_generator import ReportGenerator
from .antipatterns import (
    AntiPatternDetector,
    StaticQueryRewriter,
    AntiPatternMatch,
    AntiPatternType,
)

__all__ = [
    "parse_postgres_log",
    "run_slow_query_analysis",
    "normalize_query",
    "LLMClient",
    "LLMConfig",
    "ReportGenerator",
    "AntiPatternDetector",
    "StaticQueryRewriter",
    "AntiPatternMatch",
    "AntiPatternType",
]<|MERGE_RESOLUTION|>--- conflicted
+++ resolved
@@ -7,11 +7,7 @@
   - v0.2.0+: Configurable (Ollama default, OpenAI optional)
 """
 
-<<<<<<< HEAD
 __version__ = "v0.2.2-alpha.1"
-=======
-__version__ = "v0.1.8"
->>>>>>> 774ef0c7
 
 from .parser import parse_postgres_log
 from .analyzer import run_slow_query_analysis, normalize_query
