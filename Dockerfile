# Multi-stage build for Slow Query Doctor
# Production-ready Docker image with minimal size and security best practices

# Stage 1: Build stage
FROM python:3.11-slim as builder

# Set environment variables for build
ENV PYTHONUNBUFFERED=1 \
    PYTHONDONTWRITEBYTECODE=1 \
    PIP_NO_CACHE_DIR=1 \
    PIP_DISABLE_PIP_VERSION_CHECK=1

# Install build dependencies
RUN apt-get update && apt-get install -y \
    build-essential \
    && rm -rf /var/lib/apt/lists/*

# Create virtual environment
RUN python -m venv /opt/venv
ENV PATH="/opt/venv/bin:$PATH"

# Copy requirements and install Python dependencies
COPY requirements.txt .
RUN pip install --no-cache-dir -r requirements.txt

# Copy project files
COPY . /app
WORKDIR /app

# Install the package in the virtual environment
RUN pip install --no-cache-dir .

# Stage 2: Production stage
FROM python:3.11-slim as production

# Set environment variables for production
ENV PYTHONUNBUFFERED=1 \
    PYTHONDONTWRITEBYTECODE=1 \
    PATH="/opt/venv/bin:$PATH" \
    SLOW_QUERY_DOCTOR_VERSION=v0.1.8

# Create non-root user for security
RUN groupadd --gid 1001 appuser && \
    useradd --uid 1001 --gid appuser --shell /bin/bash --create-home appuser

# Install runtime dependencies only
RUN apt-get update && apt-get install -y \
    ca-certificates \
    && rm -rf /var/lib/apt/lists/* \
    && apt-get clean

# Copy virtual environment from builder stage
COPY --from=builder /opt/venv /opt/venv

# Copy application code
COPY --from=builder /app /app

# Create directories with proper permissions
RUN mkdir -p /app/logs /app/reports /app/input && \
    chown -R appuser:appuser /app

# Switch to non-root user
USER appuser

# Set working directory
WORKDIR /app

# Health check
HEALTHCHECK --interval=30s --timeout=10s --start-period=5s --retries=3 \
    CMD python -c "import slowquerydoctor; print('OK')" || exit 1

# Labels for metadata
LABEL maintainer="Giovanni Martinez <gio@iqtoolkit.ai>" \
<<<<<<< HEAD
      version="v0.2.2-alpha.1" \
      description="AI-powered PostgreSQL slow query analyzer" \
      org.opencontainers.image.title="Slow Query Doctor" \
      org.opencontainers.image.description="AI-powered PostgreSQL performance analyzer" \
      org.opencontainers.image.version="v0.2.2-alpha.1" \
      org.opencontainers.image.authors="Giovanni Martinez <gio@iqtoolkit.ai>" \
      org.opencontainers.image.source="https://github.com/iqtoolkit/slow-query-doctor" \
=======
      version="v0.1.8" \
      description="AI-powered PostgreSQL slow query analyzer" \
      org.opencontainers.image.title="Slow Query Doctor" \
      org.opencontainers.image.description="AI-powered PostgreSQL performance analyzer" \
      org.opencontainers.image.version="v0.1.8" \
      org.opencontainers.image.authors="Giovanni Martinez <gio@gmartinez.net>" \
      org.opencontainers.image.source="https://github.com/gmartinez-dbai/slow-query-doctor" \
>>>>>>> 774ef0c7
      org.opencontainers.image.licenses="MIT"

# Default command
ENTRYPOINT ["slow-query-doctor"]
CMD ["--help"]
<<<<<<< HEAD
LABEL version="v0.2.2-alpha.1"
=======
LABEL version="v0.1.9"
>>>>>>> 774ef0c7
<|MERGE_RESOLUTION|>--- conflicted
+++ resolved
@@ -71,7 +71,6 @@
 
 # Labels for metadata
 LABEL maintainer="Giovanni Martinez <gio@iqtoolkit.ai>" \
-<<<<<<< HEAD
       version="v0.2.2-alpha.1" \
       description="AI-powered PostgreSQL slow query analyzer" \
       org.opencontainers.image.title="Slow Query Doctor" \
@@ -79,22 +78,9 @@
       org.opencontainers.image.version="v0.2.2-alpha.1" \
       org.opencontainers.image.authors="Giovanni Martinez <gio@iqtoolkit.ai>" \
       org.opencontainers.image.source="https://github.com/iqtoolkit/slow-query-doctor" \
-=======
-      version="v0.1.8" \
-      description="AI-powered PostgreSQL slow query analyzer" \
-      org.opencontainers.image.title="Slow Query Doctor" \
-      org.opencontainers.image.description="AI-powered PostgreSQL performance analyzer" \
-      org.opencontainers.image.version="v0.1.8" \
-      org.opencontainers.image.authors="Giovanni Martinez <gio@gmartinez.net>" \
-      org.opencontainers.image.source="https://github.com/gmartinez-dbai/slow-query-doctor" \
->>>>>>> 774ef0c7
       org.opencontainers.image.licenses="MIT"
 
 # Default command
 ENTRYPOINT ["slow-query-doctor"]
 CMD ["--help"]
-<<<<<<< HEAD
-LABEL version="v0.2.2-alpha.1"
-=======
-LABEL version="v0.1.9"
->>>>>>> 774ef0c7
+LABEL version="v0.2.2-alpha.1"